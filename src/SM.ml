--- conflicted
+++ resolved
@@ -1,10 +1,6 @@
 open GT       
-<<<<<<< HEAD
-open Syntax     
-=======
 open Language
        
->>>>>>> 679ad674
 (* The type for the stack machine instructions *)
 @type insn =
 (* binary operator                 *) | BINOP of string
@@ -57,7 +53,7 @@
    Takes a program in the source language and returns an equivalent program for the
    stack machine
  *)
-<<<<<<< HEAD
+
 let rec compile_expr e = match e with
         | Syntax.Expr.Const  n         -> [CONST n]
         | Syntax.Expr.Var    x         -> [LD x]
@@ -67,7 +63,4 @@
     | Syntax.Stmt.Read    x       -> [READ; ST x]
     | Syntax.Stmt.Write   e       -> (compile_expr e)@[WRITE]
     | Syntax.Stmt.Assign (x, e)   -> (compile_expr e)@[ST x]
-    | Syntax.Stmt.Seq    (s1, s2) -> (compile s1)@(compile s2)
-=======
-let compile _ = failwith "Not yet implemented"
->>>>>>> 679ad674
+    | Syntax.Stmt.Seq    (s1, s2) -> (compile s1)@(compile s2)