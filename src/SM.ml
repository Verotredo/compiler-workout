--- conflicted
+++ resolved
@@ -23,7 +23,6 @@
      val eval : config -> prg -> config
 
    Takes a configuration and a program, and returns a configuration as a result
-<<<<<<< HEAD
  *)                        
 let rec eval (st, (s, i, o)) prog =
     match prog with
@@ -37,11 +36,6 @@
     | WRITE    :: p -> eval (List.tl st, (s, i, o @ [List.hd st])) p
     | LD x     :: p -> eval (s x :: st, (s, i, o)) p
     | ST x     :: p -> eval (List.tl st, (Expr.update x (List.hd st) s, i, o)) p 
-=======
-*)                         
-let rec eval conf prog = failwith "Not yet implemented"
->>>>>>> c23462cc
-
     
 (* Top-level evaluation
 
@@ -57,7 +51,6 @@
 
    Takes a program in the source language and returns an equivalent program for the
    stack machine
-<<<<<<< HEAD
  *)
 
 let rec compile_expr e = match e with
@@ -69,18 +62,4 @@
     | Language.Stmt.Read    x       -> [READ; ST x]
     | Language.Stmt.Write   e       -> (compile_expr e)@[WRITE]
     | Language.Stmt.Assign (x, e)   -> (compile_expr e)@[ST x]
-    | Language.Stmt.Seq    (s1, s2) -> (compile s1)@(compile s2)
-=======
-*)
-let rec compile =
-  let rec expr = function
-  | Expr.Var   x          -> [LD x]
-  | Expr.Const n          -> [CONST n]
-  | Expr.Binop (op, x, y) -> expr x @ expr y @ [BINOP op]
-  in
-  function
-  | Stmt.Seq (s1, s2)  -> compile s1 @ compile s2
-  | Stmt.Read x        -> [READ; ST x]
-  | Stmt.Write e       -> expr e @ [WRITE]
-  | Stmt.Assign (x, e) -> expr e @ [ST x]
->>>>>>> c23462cc
+    | Language.Stmt.Seq    (s1, s2) -> (compile s1)@(compile s2)