--- conflicted
+++ resolved
@@ -26,40 +26,7 @@
    Takes an environment, a configuration and a program, and returns a configuration as a result. The
    environment is used to locate a label to jump to (via method env#labeled <label_name>)
 *)                         
-let hd_tl = Language.Stmt.hd_tl
-let cjmp_sat znz value = if (znz = "nz" && value <> 0) || (znz = "z" && value == 0) then true else false
-let rec eval env (st, (s, i, o)) p = if 1 == 0 then (st, (s, i, o)) else
-    let eval_expr expr = match expr with
-        | BINOP op -> (match st with
-            | (y::x::xs) -> (Language.Expr.str_to_op op x y :: xs, (s, i, o)) 
-            | _ -> failwith "Stack is empty on binop")
-        | CONST x -> (x :: st, (s, i, o))
-        | READ -> let (head, tail) = hd_tl i "Unexpected end of input" in
-                      (head :: st, (s, tail, o))
-        | WRITE -> let (head, tail) = hd_tl st "Stack is empty on write" in
-                       (tail, (s, i, o @ [head]))
-        | LD name -> (s name :: st, (s, i, o))
-        | ST name -> let (head, tail) = hd_tl st "Stack is empty on store" in
-                     let new_state = Language.Expr.update name head s in
-                     (tail, (new_state, i, o))
-        | LABEL _ -> (st, (s, i, o))
-        | _ -> failwith "impossible"
-    in match p with
-        | x::xs -> (match x with 
-            | JMP label -> eval env (st, (s, i, o)) (env#labeled label)
-            | CJMP (znz, label) -> let (head, tail) = hd_tl st "Stack is empty on cjmp" in
-                if cjmp_sat znz head
-                then eval env (tail, (s, i, o)) (env#labeled label)
-                else eval env (tail, (s, i, o)) xs
-            | _ -> eval env (eval_expr x) xs)
-        | _ -> (st, (s, i, o))
-
-<<<<<<< HEAD
-=======
-     val eval : config -> prg -> config
-
-   Takes a configuration and a program, and returns a configuration as a result
- *)                        
+                      
 let rec eval env (st, (s, i, o)) prog =
     match prog with
     | []            -> (st, (s, i, o))
@@ -78,7 +45,6 @@
         if (z = "z" && (List.hd st) == 0 || z = "nz" && (List.hd st) != 0)
           then eval env (List.tl st, (s, i, o)) (env#labeled l) 
           else eval env (List.tl st, (s, i, o)) p
->>>>>>> 22f226e4
 (* Top-level evaluation
      val run : prg -> int list -> int list
    Takes a program, an input stream, and returns an output stream this program calculates
@@ -112,49 +78,6 @@
     method generate_label = "label" ^ string_of_int label_n
   end
 
-<<<<<<< HEAD
-let rec compile_expr e = match e with
-    | Language.Expr.Const x -> [CONST x]
-    | Language.Expr.Var n -> [LD n]
-    | Language.Expr.Binop (op, e1, e2) -> compile_expr e1 @ compile_expr e2 @ [BINOP op]
-
-let rec compile_impl lb p = match p with
-    | Language.Stmt.Read name -> ([READ; ST name]), lb
-    | Language.Stmt.Write expr -> (compile_expr expr @ [WRITE]), lb
-    | Language.Stmt.Assign (name, expr) -> (compile_expr expr @ [ST name]), lb
-    | Language.Stmt.Seq (e1, e2) -> let (prg1, lb) = compile_impl lb e1 in
-                                    let (prg2, lb) = compile_impl lb e2 in
-                                    (prg1 @ prg2), lb
-    | Language.Stmt.Skip -> [], lb
-    | Language.Stmt.If (cond, thn, els) ->
-        let condition = compile_expr cond in
-        let (lb, out_label, added_new_label) = (match thn with
-            | If (_, _, _) -> (match lb#get_continuous_if_label with
-                | Some label -> (lb, label, false)
-                | None -> let (lb, label) = (lb#begin_continuous_label)#get_label
-                    in (lb, label, true))
-            | _ -> let (lb, label) = (lb#end_continuous_label)#get_label
-                        in (lb, label, true)) in
-        let (then_body, lb) = compile_impl lb thn in
-        let (lb, else_label) = lb#get_label in
-        let (else_body, lb) = compile_impl lb els in
-        condition @ [CJMP ("z", else_label)] @ then_body @
-        [JMP (out_label); LABEL else_label] @ 
-        else_body @ (if added_new_label then [LABEL out_label] else []), lb#end_continuous_label
-    | Language.Stmt.While (cond, body) -> 
-        let (lb, before_label) = lb#get_label in
-        let (do_body, lb) = compile_impl lb body in
-        let (lb, condition_label) = lb#get_label in
-        let condition = compile_expr cond in
-        [JMP condition_label; LABEL before_label] @
-        do_body @ [LABEL condition_label] @ condition @ [CJMP ("nz", before_label)], lb
-    | Language.Stmt.RepeatUntil (body, cond) -> 
-        let (prg, lb) = compile_impl lb (Language.Stmt.While (
-                                         Language.Stmt.reverse_condition cond, body)) in
-        List.tl (prg), lb
-
-let rec compile p = fst (compile_impl (new labels) p)
-=======
 let rec compile_block stmt end_label =
   let rec expr = function
     | Expr.Var x -> [LD x]
@@ -187,5 +110,4 @@
 and compile stmt =
   let end_label = label_generator#generate in
   let prg, used = compile_block stmt end_label in
-  prg @ (if used then [LABEL end_label] else [])
->>>>>>> 22f226e4
+  prg @ (if used then [LABEL end_label] else [])