let counter = ref 0;;

let next_var() = let result = "__repeat_variable__" ^ string_of_int !counter in
                     counter := !counter + 1;
                     result;;

(* Opening a library for generic programming (https://github.com/dboulytchev/GT).
   The library provides "@type ..." syntax extension and plugins like show, etc.
*)
open GT

(* Opening a library for combinator-based syntax analysis *)
open Ostap.Combinators
open Ostap
       
(* Simple expressions: syntax and semantics *)
module Expr =
  struct
    
    (* The type for expressions. Note, in regular OCaml there is no "@type..." 
       notation, it came from GT. 
    *)
    @type t =
    (* integer constant *) | Const of int
    (* variable         *) | Var   of string
    (* binary operator  *) | Binop of string * t * t with show

    (* Available binary operators:
        !!                   --- disjunction
        &&                   --- conjunction
        ==, !=, <=, <, >=, > --- comparisons
        +, -                 --- addition, subtraction
        *, /, %              --- multiplication, division, reminder
    *)
                                                            
    (* State: a partial map from variables to integer values. *)
    type state = string -> int 

    (* Empty state: maps every variable into nothing. *)
    let empty = fun x -> failwith (Printf.sprintf "Undefined variable %s" x)

    (* Update: non-destructively "modifies" the state s by binding the variable x 
      to value v and returns the new state.
    *)
    let update x v s = fun y -> if x = y then v else s y

    (* Expression evaluator
          val eval : state -> t -> int
 
       Takes a state and an expression, and returns the value of the expression in 
       the given state.
     *)                                                       
    let bool_to_int x = if x then 1 else 0
    let int_to_bool x = if x == 0 then false else true

    let boolop_with_ret_to_int op = fun lhs rhs -> bool_to_int (op (int_to_bool lhs) (int_to_bool rhs))
    let boolop_to_int op = fun lhs rhs -> bool_to_int (op lhs rhs)

    let str_to_op op = match op with
        | "+" -> ( + )
        | "-" -> ( - )
        | "*" -> ( * )
        | "/" -> ( / )
        | "%" -> ( mod )
        | "!!" -> boolop_with_ret_to_int ( || )
        | "&&" -> boolop_with_ret_to_int ( && )
        | "==" -> boolop_to_int ( == )
        | "!=" -> boolop_to_int ( != )
        | "<=" -> boolop_to_int ( <= )
        | "<" -> boolop_to_int ( < )
        | ">=" -> boolop_to_int ( >= )
        | ">" -> boolop_to_int ( > )
        | _ -> failwith "unsupported op"


    let rec eval s e = match e with
        | Const x -> x
        | Var n -> s n
        | Binop (op, e1, e2) -> let r1 = eval s e1 in
                                let r2 = eval s e2 in
                                str_to_op op r1 r2

    (* Expression parser. You can use the following terminals:
         IDENT   --- a non-empty identifier a-zA-Z[a-zA-Z0-9_]* as a string
         DECIMAL --- a decimal constant [0-9]+ as a string
                                                                                                                  
    *)
    let to_binop op = ostap($(op)), fun x y -> Binop (op, x, y)

    ostap (
      expr:
          !(Util.expr
               (fun x -> x)
               (Array.map (fun (assoc, ops) -> assoc, List.map to_binop ops)
               [|
                  `Lefta, ["!!"];
                  `Lefta, ["&&"];
                  `Nona,  ["<="; ">="; "=="; "!="; ">"; "<";];
                  `Lefta, ["+"; "-"];
                  `Lefta, ["*"; "/"; "%"];
               |])
               primary
          );
      primary: n:DECIMAL {Const n} | x:IDENT {Var x} | -"(" expr -")";
      parse: expr
    )
    
  end
                    
(* Simple statements: syntax and sematics *)
module Stmt =
  struct

    (* The type for statements *)
    @type t =
    (* read into the variable           *) | Read   of string
    (* write the value of an expression *) | Write  of Expr.t
    (* assignment                       *) | Assign of string * Expr.t
    (* composition                      *) | Seq    of t * t 
    (* empty statement                  *) | Skip
    (* conditional                      *) | If     of Expr.t * t * t
    (* loop with a pre-condition        *) | While  of Expr.t * t
<<<<<<< HEAD
    (* loop with a post-condition       *) | RepeatUntil of t * Expr.t  with show
                                                                    
=======
    (* loop with a post-condition       *) | Repeat of Expr.t * t  with show

>>>>>>> 22f226e4
    (* The type of configuration: a state, an input stream, an output stream *)
    type config = Expr.state * int list * int list 

    (* Statement evaluator
         val eval : config -> t -> config
       Takes a configuration and a statement, and returns another configuration
    *)
<<<<<<< HEAD
    let hd_tl l msg = match l with
        | head::tail -> (head, tail)
        | _ -> failwith(msg)
    let reverse_condition cond = Expr.Binop ("==", cond, Expr.Const 0)
    let rec eval (s, i, o) p = match p with
        | Read name -> let (head, tail) = hd_tl i "Unexpected end of input" in
                       (Expr.update name head s, tail, o)
        | Write e -> (s, i, o @ [Expr.eval s e])
        | Assign (name, e) -> (Expr.update name (Expr.eval s e) s, i, o)
        | Seq (e1, e2) -> let (s1, i1, o1) = eval (s, i, o) e1 in
                         eval (s1, i1, o1) e2
        | Skip -> (s, i, o)
        | If (cond, thn, els) -> let cond_value = Expr.eval s cond in
                                 if cond_value <> 0 then
                                     eval (s, i, o) thn
                                 else
                                     eval (s, i, o) els
        | While (cond, body) -> let cond_value = Expr.eval s cond in
                                if cond_value == 0 then (s, i, o)
                                else
                                    let c' = eval (s, i, o) body in
                                    eval c' (While (cond, body))
        | RepeatUntil (body, cond) -> let c' = eval (s, i, o) body in
                                      eval c' (While (reverse_condition cond, body))

    (* Statement parser *)
    ostap (
      stmt: "read" "(" x:IDENT ")" {Read x}
           | "write" "(" e:!(Expr.parse) ")" {Write e}
           | x:IDENT ":=" e:!(Expr.parse) {Assign (x, e)}
           | "if" condition:!(Expr.parse)
                "then" th:!(parse)
                elif:(%"elif" !(Expr.parse) %"then" !(parse))*
                els:(%"else" !(parse))?
                "fi"
                {
                    let else_body = match els with
                        | Some x -> x
                        | _ -> Skip
                    in
                    let t = List.fold_right (fun (cond, body) curr -> If (cond, body, curr)) elif else_body in
                    If (condition, th, t)
                }
            | "while" condition:!(Expr.parse) "do" body:!(parse) "od" { While (condition, body)}
            | "for" init:!(parse) "," cond:!(Expr.parse) "," step:!(parse) "do" body:!(parse) "od"
            {
                Seq(init, While(cond, Seq(body, step)))
            }
            | "repeat" body:!(parse) "until" cond:!(Expr.parse)
            { 
                RepeatUntil (body, cond)
            }
            | "skip" {Skip};
      parse: st1:stmt ";" st2:parse {Seq (st1, st2)} | stmt
    )
=======
        let rec eval conf stmt =
      let (st, i, o) = conf in
      match stmt with
      | Read(var) -> (match i with
        | [] -> failwith (Printf.sprintf "Reached EOF")
        | head :: tail -> (Expr.update var head st, tail, o))
      | Write(expr) -> (st, i, o @ [Expr.eval st expr])
      | Assign(var, expr) -> (Expr.update var (Expr.eval st expr) st, i, o)
      | Seq(stmt1, stmt2) -> eval (eval conf stmt1) stmt2
      | Skip -> conf
      | If (cond, st1, st2) ->
          if (Expr.eval st cond) != 0 
            then (eval conf st1)
            else (eval conf st2)
      | While (cond, state) ->
          if (Expr.eval st cond) != 0
            then let updated = (eval conf state) in eval updated stmt
            else conf
      |  Repeat (state, cond) ->
          let updated = (eval conf state) in
          let (u_state, u_inp, u_out) = updated in 
          if (Expr.eval u_state cond) != 0
            then updated
            else eval updated stmt

    (* Statement parser *)
    ostap (
      parse: state:stmt";" rest:parse { Seq (state, rest) } | stmt;
      stmt: 
        "read" "(" name:IDENT ")" { Read name } 
        | "write" "(" expr:!(Expr.expr) ")" { Write expr } 
        | name:IDENT ":=" expr:!(Expr.expr) { Assign (name, expr) }
        | "skip" { Skip }
        | "if" cond:!(Expr.expr) "then" st1:parse st2:elsif { If (cond, st1, st2) }
        | "while" cond:!(Expr.expr) "do" st:parse "od" { While (cond, st) }
        | "repeat" state:parse "until" cond:!(Expr.expr) { Repeat (state, cond) }
        | "for" init:parse "," cond:!(Expr.expr) "," upd:parse "do" state:parse "od" { Seq (init, While (cond, Seq (state, upd))) };

      elsif:
        "fi" { Skip }
        | "else" state:parse "fi" { state }
        | "elif" cond:!(Expr.expr) "then" st1:parse st2:elsif{ If (cond, st1, st2) }
    ) 
>>>>>>> 22f226e4
      
  end

(* The top-level definitions *)

(* The top-level syntax category is statement *)
type t = Stmt.t    

(* Top-level evaluator
     eval : t -> int list -> int list
   Takes a program and its input stream, and returns the output stream
*)
let eval p i =
  let _, _, o = Stmt.eval (Expr.empty, i, []) p in o

(* Top-level parser *)
let parse = Stmt.parse <|MERGE_RESOLUTION|>--- conflicted
+++ resolved
@@ -102,7 +102,6 @@
                primary
           );
       primary: n:DECIMAL {Const n} | x:IDENT {Var x} | -"(" expr -")";
-      parse: expr
     )
     
   end
@@ -120,13 +119,8 @@
     (* empty statement                  *) | Skip
     (* conditional                      *) | If     of Expr.t * t * t
     (* loop with a pre-condition        *) | While  of Expr.t * t
-<<<<<<< HEAD
-    (* loop with a post-condition       *) | RepeatUntil of t * Expr.t  with show
-                                                                    
-=======
     (* loop with a post-condition       *) | Repeat of Expr.t * t  with show
 
->>>>>>> 22f226e4
     (* The type of configuration: a state, an input stream, an output stream *)
     type config = Expr.state * int list * int list 
 
@@ -134,63 +128,7 @@
          val eval : config -> t -> config
        Takes a configuration and a statement, and returns another configuration
     *)
-<<<<<<< HEAD
-    let hd_tl l msg = match l with
-        | head::tail -> (head, tail)
-        | _ -> failwith(msg)
-    let reverse_condition cond = Expr.Binop ("==", cond, Expr.Const 0)
-    let rec eval (s, i, o) p = match p with
-        | Read name -> let (head, tail) = hd_tl i "Unexpected end of input" in
-                       (Expr.update name head s, tail, o)
-        | Write e -> (s, i, o @ [Expr.eval s e])
-        | Assign (name, e) -> (Expr.update name (Expr.eval s e) s, i, o)
-        | Seq (e1, e2) -> let (s1, i1, o1) = eval (s, i, o) e1 in
-                         eval (s1, i1, o1) e2
-        | Skip -> (s, i, o)
-        | If (cond, thn, els) -> let cond_value = Expr.eval s cond in
-                                 if cond_value <> 0 then
-                                     eval (s, i, o) thn
-                                 else
-                                     eval (s, i, o) els
-        | While (cond, body) -> let cond_value = Expr.eval s cond in
-                                if cond_value == 0 then (s, i, o)
-                                else
-                                    let c' = eval (s, i, o) body in
-                                    eval c' (While (cond, body))
-        | RepeatUntil (body, cond) -> let c' = eval (s, i, o) body in
-                                      eval c' (While (reverse_condition cond, body))
 
-    (* Statement parser *)
-    ostap (
-      stmt: "read" "(" x:IDENT ")" {Read x}
-           | "write" "(" e:!(Expr.parse) ")" {Write e}
-           | x:IDENT ":=" e:!(Expr.parse) {Assign (x, e)}
-           | "if" condition:!(Expr.parse)
-                "then" th:!(parse)
-                elif:(%"elif" !(Expr.parse) %"then" !(parse))*
-                els:(%"else" !(parse))?
-                "fi"
-                {
-                    let else_body = match els with
-                        | Some x -> x
-                        | _ -> Skip
-                    in
-                    let t = List.fold_right (fun (cond, body) curr -> If (cond, body, curr)) elif else_body in
-                    If (condition, th, t)
-                }
-            | "while" condition:!(Expr.parse) "do" body:!(parse) "od" { While (condition, body)}
-            | "for" init:!(parse) "," cond:!(Expr.parse) "," step:!(parse) "do" body:!(parse) "od"
-            {
-                Seq(init, While(cond, Seq(body, step)))
-            }
-            | "repeat" body:!(parse) "until" cond:!(Expr.parse)
-            { 
-                RepeatUntil (body, cond)
-            }
-            | "skip" {Skip};
-      parse: st1:stmt ";" st2:parse {Seq (st1, st2)} | stmt
-    )
-=======
         let rec eval conf stmt =
       let (st, i, o) = conf in
       match stmt with
@@ -218,7 +156,7 @@
 
     (* Statement parser *)
     ostap (
-      parse: state:stmt";" rest:parse { Seq (state, rest) } | stmt;
+      parse: state:stmt ";" rest:parse { Seq (state, rest) } | stmt;
       stmt: 
         "read" "(" name:IDENT ")" { Read name } 
         | "write" "(" expr:!(Expr.expr) ")" { Write expr } 
@@ -234,7 +172,6 @@
         | "else" state:parse "fi" { state }
         | "elif" cond:!(Expr.expr) "then" st1:parse st2:elsif{ If (cond, st1, st2) }
     ) 
->>>>>>> 22f226e4
       
   end
 
