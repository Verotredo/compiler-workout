(* X86 codegeneration interface *)

(* The registers: *)
let regs = [|"%ebx"; "%ecx"; "%esi"; "%edi"; "%eax"; "%edx"; "%ebp"; "%esp"|]

(* We can not freely operate with all register; only 3 by now *)                    
let num_of_regs = Array.length regs - 5

(* We need to know the word size to calculate offsets correctly *)
let word_size = 4

(* We need to distinguish the following operand types: *)
type opnd = 
| R of int     (* hard register                    *)
| S of int     (* a position on the hardware stack *)
| M of string  (* a named memory location          *)
| L of int     (* an immediate operand             *)

(* For convenience we define the following synonyms for the registers: *)         
let ebx = R 0
let ecx = R 1
let esi = R 2
let edi = R 3
let eax = R 4
let edx = R 5
let ebp = R 6
let esp = R 7

(* Now x86 instruction (we do not need all of them): *)
type instr =
(* copies a value from the first to the second operand  *) | Mov   of opnd * opnd
(* makes a binary operation; note, the first operand    *) | Binop of string * opnd * opnd
(* designates x86 operator, not the source language one *)
(* x86 integer division, see instruction set reference  *) | IDiv  of opnd
(* see instruction set reference                        *) | Cltd
(* sets a value from flags; the first operand is the    *) | Set   of string * string
(* suffix, which determines the value being set, the    *)                     
(* the second --- (sub)register name                    *)
(* pushes the operand on the hardware stack             *) | Push  of opnd
(* pops from the hardware stack to the operand          *) | Pop   of opnd
(* call a function by a name                            *) | Call  of string
(* returns from a function                              *) | Ret
(* a label in the code                                  *) | Label of string
(* a conditional jump                                   *) | CJmp  of string * string
(* a non-conditional jump                               *) | Jmp   of string

(* Instruction printer *)
let show instr =
  let binop = function
  | "+"   -> "addl"
  | "-"   -> "subl"
  | "*"   -> "imull"
  | "&&"  -> "andl"
  | "!!"  -> "orl" 
  | "^"   -> "xorl"
  | "cmp" -> "cmpl"
  | _     -> failwith "unknown binary operator"
  in
  let opnd = function
  | R i -> regs.(i)
  | S i -> Printf.sprintf "-%d(%%ebp)" ((i+1) * word_size)
  | M x -> x
  | L i -> Printf.sprintf "$%d" i
  in
  match instr with
  | Cltd               -> "\tcltd"
  | Set   (suf, s)     -> Printf.sprintf "\tset%s\t%s"     suf s
  | IDiv   s1          -> Printf.sprintf "\tidivl\t%s"     (opnd s1)
  | Binop (op, s1, s2) -> Printf.sprintf "\t%s\t%s,\t%s"   (binop op) (opnd s1) (opnd s2)
  | Mov   (s1, s2)     -> Printf.sprintf "\tmovl\t%s,\t%s" (opnd s1) (opnd s2)
  | Push   s           -> Printf.sprintf "\tpushl\t%s"     (opnd s)
  | Pop    s           -> Printf.sprintf "\tpopl\t%s"      (opnd s)
  | Ret                -> "\tret"
  | Call   p           -> Printf.sprintf "\tcall\t%s" p
  | Label  l           -> Printf.sprintf "%s:\n" l
  | Jmp    l           -> Printf.sprintf "\tjmp\t%s" l
  | CJmp  (s , l)      -> Printf.sprintf "\tj%s\t%s" s l

(* Opening stack machine to use instructions without fully qualified names *)
open SM

(* Symbolic stack machine evaluator
     compile : env -> prg -> env * instr list
   Take an environment, a stack machine program, and returns a pair --- the updated environment and the list
   of x86 instructions
*)
<<<<<<< HEAD
=======
let rec compile env scode = match scode with
| [] -> env, []
| instr :: scode' ->
  let env, asm = match instr with
    | CONST x ->
      let s, env = env#allocate in
      env, [ Mov(L x, s)]
    | READ ->
      let s, env = env#allocate in
      env, [ Call "Lread"; Mov (eax, s)]
    | WRITE ->
      let s, env = env#pop in
      env, [ Push s; Call "Lwrite"; Pop eax]
    | LD x ->
      let s, env = (env#global x)#allocate in
      env, [Mov(M (env#loc x), eax);
            Mov(eax, s)]
    | ST x ->
      let s, env = (env#global x)#pop in
      env
    | BINOP op -> 
      let rhs, lhs, env = env#pop2 in
      let cmp suff = env#push lhs, [Mov(rhs, edx);
                                    Mov(L 0, eax);
                                    Binop ("cmp", edx, lhs);
                                    Set(suff, "%al");
                                    Mov(eax, lhs)]
      in
      let logical op = env#push lhs, [Mov(L 0, eax);
                                      Mov(L 0, edx);
                                      Binop("cmp", L 0, lhs);
                                      Set("ne", "%al");
                                      Binop("cmp", L 0, rhs);
                                      Set("ne", "%dl");
                                      Binop(op, eax, edx);
                                      Mov(edx, lhs)]
      in
      let env, instructions = match op with
       | "+" -> env#push lhs, [Mov(rhs, eax); Binop ("+", eax, lhs)]
       | "-" -> env#push lhs, [Mov(rhs, eax); Binop ("-", eax, lhs)]
       | "*" -> env#push lhs, [Mov(lhs, eax);
                               Binop ("*", rhs, eax); 
                               Mov(eax, lhs)]
       | "/" ->
         let s, env = env#allocate in
         env, [Mov (lhs, eax); Cltd; IDiv rhs; Mov(eax, s)]
       | "%" ->
         let s, env = env#allocate in
         env, [Mov (lhs, eax); Cltd; IDiv rhs; Mov(edx, s)]
       | "<" ->  cmp "l"
       | ">" ->  cmp "g"
       | "<=" -> cmp "le"
       | ">=" -> cmp "ge"
       | "==" -> cmp "e"
       | "!=" -> cmp "ne"
       | "&&" -> logical "&&"
       | "!!" -> logical "!!"
       | _ -> failwith (Printf.sprintf "Unsupported binary operator %s" op)
      in
      env, 
    | LABEL(l) ->
      env, [Label l]
    | JMP(l) ->
      env, [Jmp l]
    | CJMP(jumpOnZero, l) ->
      let s, env = env#pop in
      env, Binop("cmp", L 0, s); CJmp(z, l)]
  in
  let env, asm' = compile env scode' in
  env, asm @ asm'  
>>>>>>> 22f226e4

let mov_mem_mem x y = 
    match x with
        | R _ -> [Mov (x, y)]
        | L _ -> [Mov (x, y)]
        | _ -> match x with
            | R _ -> [Mov (x, y)]
            | _ -> [Mov (x, eax); Mov (eax, y)]

let suffix_for_comparing op = match op with
    | "==" -> "e"
    | "!=" -> "ne"
    | ">" -> "g"
    | ">=" -> "ge"
    | "<" -> "l"
    | "<=" -> "le"
    | _ -> failwith "not cmp operation"

let op_is_cmp op = op = "==" || op = "!=" || op = "<" || op = "<=" || 
                   op = ">" || op = ">="

let binop_mem_mem op x y = 
    match x with
        | R _ | L _ -> y, [op x y]
        | _ -> match x with
            | R _ -> y, [op x y]
            | _ -> edx, [Mov (y, edx); op x edx]

let compile_binop env op =
    let lhs,rhs,env = env#pop2 in
    let a,env = env#allocate in
    env,
    if op = "+" || op = "-" || op = "*" then
        let res, code = binop_mem_mem (fun x y -> Binop (op, x, y)) lhs rhs in
        code @ [Mov(res, a)]
    else if op_is_cmp op then
        let suff = suffix_for_comparing op in
        let _,code = binop_mem_mem (fun x y -> Binop ("cmp", x, y)) lhs rhs in
        [Binop ("^", eax, eax)] @ code @ [Set (suff,"%al"); Mov (eax, a)]
    else if op = "/" || op = "%" then
        let src = if op = "/" then eax else edx in
        [Mov (rhs, eax); Cltd; IDiv lhs; Mov (src, a)]
    else if  op = "!!" then
        let res, code = binop_mem_mem (fun x y -> Binop (op, x, y)) lhs rhs in
         code @ [Binop ("^", eax, eax); Binop ("cmp", L 0, res);
             Set (suffix_for_comparing "!=", "%al"); Mov (eax, a)]
    else if op = "&&" then
         [Binop("^", eax, eax); Binop("^", edx, edx); 
              Binop("cmp", L 0, lhs); Set("ne", "%al"); 
              Binop("cmp", L 0, rhs); Set("ne", "%dl");
              Binop("&&", edx, eax); Mov(eax, a)]
    else
        failwith "unsupported binop"

          
let rec compile env p = match p with
    | [] -> env, []
    | x::xs ->
        let new_env,code = match x with
            | CONST x -> let a,env' = env#allocate in env',[Mov (L x, a)]
            | READ -> let a,env' = env#allocate in env',[Call "Lread"; Mov (eax, a)]
            | WRITE -> let a,env' = env#pop in env',[Push a; Call "Lwrite"; Pop eax]
            | LD name -> let a,env' = env#allocate in
                         let var_name = env#loc name in
                         env',(mov_mem_mem (M var_name) a)
            | ST name -> let a,env' = (env#global name)#pop in
                         let var_name = env#loc name in
                         env',(mov_mem_mem a (M var_name))
            | BINOP op -> compile_binop env op
            | LABEL l -> env,[Label l]
            | JMP label -> env,[Jmp label]
            | CJMP (c, l) -> let a,env = env#pop in env,[Binop ("cmp", L 0, a); CJmp (c, l)]
        in let env',code' = compile new_env xs in env',(code @ code')
(* A set of strings *)           
module S = Set.Make (String)

(* Environment implementation *)
class env =
  object (self)
    val stack_slots = 0        (* maximal number of stack positions *)
    val globals     = S.empty  (* a set of global variables         *)
    val stack       = []       (* symbolic stack                    *)

    (* gets a name for a global variable *)
    method loc x = "global_" ^ x                                 

    (* allocates a fresh position on a symbolic stack *)
    method allocate =    
      let x, n =
	let rec allocate' = function
	| []                            -> ebx     , 0
	| (S n)::_                      -> S (n+1) , n+1
	| (R n)::_ when n < num_of_regs -> R (n+1) , stack_slots
        | (M _)::s                      -> allocate' s
	| _                             -> S 0     , 1
	in
	allocate' stack
      in
      x, {< stack_slots = max n stack_slots; stack = x::stack >}

    (* pushes an operand to the symbolic stack *)
    method push y = {< stack = y::stack >}

    (* pops one operand from the symbolic stack *)
    method pop  = let x::stack' = stack in x, {< stack = stack' >}

    (* pops two operands from the symbolic stack *)
    method pop2 = let x::y::stack' = stack in x, y, {< stack = stack' >}

    (* registers a global variable in the environment *)
    method global x  = {< globals = S.add ("global_" ^ x) globals >}

    (* gets the number of allocated stack slots *)
    method allocated = stack_slots

    (* gets all global variables *)      
    method globals = S.elements globals
  end

(* Compiles a unit: generates x86 machine code for the stack program and surrounds it
   with function prologue/epilogue
*)
let compile_unit env scode =  
  let env, code = compile env scode in
  env, 
  ([Push ebp; Mov (esp, ebp); Binop ("-", L (word_size*env#allocated), esp)] @ 
   code @
   [Mov (ebp, esp); Pop ebp; Binop ("^", eax, eax); Ret]
  )

(* Generates an assembler text for a program: first compiles the program into
   the stack code, then generates x86 assember code, then prints the assembler file
*)
let genasm prog =
  let env, code = compile_unit (new env) (SM.compile prog) in
  let asm = Buffer.create 1024 in
  Buffer.add_string asm "\t.data\n";
  List.iter
    (fun s ->
       Buffer.add_string asm (Printf.sprintf "%s:\t.int\t0\n" s)
    )
    env#globals;
  Buffer.add_string asm "\t.text\n";
  Buffer.add_string asm "\t.globl\tmain\n";
  Buffer.add_string asm "main:\n";
  List.iter
    (fun i -> Buffer.add_string asm (Printf.sprintf "%s\n" @@ show i))
    code;
  Buffer.contents asm

(* Builds a program: generates the assembler file and compiles it with the gcc toolchain *)
let build stmt name =
  let outf = open_out (Printf.sprintf "%s.s" name) in
  Printf.fprintf outf "%s" (genasm stmt);
  close_out outf;
  let inc = try Sys.getenv "RC_RUNTIME" with _ -> "../runtime" in
Sys.command (Printf.sprintf "gcc -m32 -o %s %s/runtime.o %s.s" name inc name)<|MERGE_RESOLUTION|>--- conflicted
+++ resolved
@@ -84,8 +84,7 @@
    Take an environment, a stack machine program, and returns a pair --- the updated environment and the list
    of x86 instructions
 *)
-<<<<<<< HEAD
-=======
+
 let rec compile env scode = match scode with
 | [] -> env, []
 | instr :: scode' ->
@@ -156,82 +155,6 @@
   in
   let env, asm' = compile env scode' in
   env, asm @ asm'  
->>>>>>> 22f226e4
-
-let mov_mem_mem x y = 
-    match x with
-        | R _ -> [Mov (x, y)]
-        | L _ -> [Mov (x, y)]
-        | _ -> match x with
-            | R _ -> [Mov (x, y)]
-            | _ -> [Mov (x, eax); Mov (eax, y)]
-
-let suffix_for_comparing op = match op with
-    | "==" -> "e"
-    | "!=" -> "ne"
-    | ">" -> "g"
-    | ">=" -> "ge"
-    | "<" -> "l"
-    | "<=" -> "le"
-    | _ -> failwith "not cmp operation"
-
-let op_is_cmp op = op = "==" || op = "!=" || op = "<" || op = "<=" || 
-                   op = ">" || op = ">="
-
-let binop_mem_mem op x y = 
-    match x with
-        | R _ | L _ -> y, [op x y]
-        | _ -> match x with
-            | R _ -> y, [op x y]
-            | _ -> edx, [Mov (y, edx); op x edx]
-
-let compile_binop env op =
-    let lhs,rhs,env = env#pop2 in
-    let a,env = env#allocate in
-    env,
-    if op = "+" || op = "-" || op = "*" then
-        let res, code = binop_mem_mem (fun x y -> Binop (op, x, y)) lhs rhs in
-        code @ [Mov(res, a)]
-    else if op_is_cmp op then
-        let suff = suffix_for_comparing op in
-        let _,code = binop_mem_mem (fun x y -> Binop ("cmp", x, y)) lhs rhs in
-        [Binop ("^", eax, eax)] @ code @ [Set (suff,"%al"); Mov (eax, a)]
-    else if op = "/" || op = "%" then
-        let src = if op = "/" then eax else edx in
-        [Mov (rhs, eax); Cltd; IDiv lhs; Mov (src, a)]
-    else if  op = "!!" then
-        let res, code = binop_mem_mem (fun x y -> Binop (op, x, y)) lhs rhs in
-         code @ [Binop ("^", eax, eax); Binop ("cmp", L 0, res);
-             Set (suffix_for_comparing "!=", "%al"); Mov (eax, a)]
-    else if op = "&&" then
-         [Binop("^", eax, eax); Binop("^", edx, edx); 
-              Binop("cmp", L 0, lhs); Set("ne", "%al"); 
-              Binop("cmp", L 0, rhs); Set("ne", "%dl");
-              Binop("&&", edx, eax); Mov(eax, a)]
-    else
-        failwith "unsupported binop"
-
-          
-let rec compile env p = match p with
-    | [] -> env, []
-    | x::xs ->
-        let new_env,code = match x with
-            | CONST x -> let a,env' = env#allocate in env',[Mov (L x, a)]
-            | READ -> let a,env' = env#allocate in env',[Call "Lread"; Mov (eax, a)]
-            | WRITE -> let a,env' = env#pop in env',[Push a; Call "Lwrite"; Pop eax]
-            | LD name -> let a,env' = env#allocate in
-                         let var_name = env#loc name in
-                         env',(mov_mem_mem (M var_name) a)
-            | ST name -> let a,env' = (env#global name)#pop in
-                         let var_name = env#loc name in
-                         env',(mov_mem_mem a (M var_name))
-            | BINOP op -> compile_binop env op
-            | LABEL l -> env,[Label l]
-            | JMP label -> env,[Jmp label]
-            | CJMP (c, l) -> let a,env = env#pop in env,[Binop ("cmp", L 0, a); CJmp (c, l)]
-        in let env',code' = compile new_env xs in env',(code @ code')
-(* A set of strings *)           
-module S = Set.Make (String)
 
 (* Environment implementation *)
 class env =
